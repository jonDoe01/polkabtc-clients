--- conflicted
+++ resolved
@@ -7,17 +7,12 @@
 use log::*;
 use runtime::{
     pallets::{
-<<<<<<< HEAD
-        redeem::RequestRedeemEvent, replace::AcceptReplaceEvent,
-    },
-    BtcAddress, H256Le, PolkaBtcProvider, PolkaBtcRedeemRequest,
-    PolkaBtcReplaceRequest, PolkaBtcRuntime, RedeemPallet, ReplacePallet, UtilFuncs,
-=======
-        redeem::RequestRedeemEvent, refund::RequestRefundEvent, replace::{AcceptReplaceEvent, AuctionReplaceEvent},
+        redeem::RequestRedeemEvent,
+        refund::RequestRefundEvent,
+        replace::{AcceptReplaceEvent, AuctionReplaceEvent},
     },
     BtcAddress, H256Le, PolkaBtcProvider, PolkaBtcRedeemRequest, PolkaBtcRefundRequest,
     PolkaBtcReplaceRequest, PolkaBtcRuntime, RedeemPallet, RefundPallet, ReplacePallet, UtilFuncs,
->>>>>>> 4aec61ed
     VaultRegistryPallet,
 };
 use sp_core::H256;
@@ -238,13 +233,8 @@
         .get_vault_refund_requests(vault_id)
         .await?
         .into_iter()
-<<<<<<< HEAD
-        .filter(|(_, request)| !request.completed && !request.cancelled)
-        .map(|(hash, request)| Request::from_replace_request(hash, request));
-=======
         .filter(|(_, request)| !request.completed)
         .map(|(hash, request)| Request::from_refund_request(hash, request));
->>>>>>> 4aec61ed
 
     // Place all redeems,replaces&refunds into a hashmap, indexed by their redeemid/replaceid
     let mut hash_map = open_redeems
@@ -387,10 +377,6 @@
     //     use runtime::{AccountId, Error as RuntimeError, PolkaBtcVault};
     //     use sp_core::H160;
     //     use std::future::Future;
-<<<<<<< HEAD
-    //
-=======
->>>>>>> 4aec61ed
     //     macro_rules! assert_ok {
     //         ( $x:expr $(,)? ) => {
     //             let is = $x;
@@ -403,10 +389,6 @@
     //             assert_eq!($x, Ok($y));
     //         };
     //     }
-<<<<<<< HEAD
-    //
-=======
->>>>>>> 4aec61ed
     //     macro_rules! assert_err {
     //         ($result:expr, $err:pat) => {{
     //             match $result {
@@ -416,27 +398,16 @@
     //             }
     //         }};
     //     }
-<<<<<<< HEAD
-    //
+
     //     mockall::mock! {
     //         Provider {}
-    //
-=======
-
-    //     mockall::mock! {
-    //         Provider {}
-
->>>>>>> 4aec61ed
+
     //         #[async_trait]
     //         pub trait UtilFuncs {
     //             async fn get_current_chain_height(&self) -> Result<u32, RuntimeError>;
     //             async fn get_blockchain_height_at(&self, parachain_height: u32) -> Result<u32, RuntimeError>;
     //             fn get_account_id(&self) -> &AccountId;
     //         }
-<<<<<<< HEAD
-    //
-=======
->>>>>>> 4aec61ed
     //         #[async_trait]
     //         pub trait VaultRegistryPallet {
     //             async fn get_vault(&self, vault_id: AccountId) -> Result<PolkaBtcVault, RuntimeError>;
@@ -449,10 +420,6 @@
     //             async fn get_required_collateral_for_vault(&self, vault_id: AccountId) -> Result<u128, RuntimeError>;
     //             async fn is_vault_below_auction_threshold(&self, vault_id: AccountId) -> Result<bool, RuntimeError>;
     //         }
-<<<<<<< HEAD
-    //
-=======
->>>>>>> 4aec61ed
     //         #[async_trait]
     //         pub trait RedeemPallet {
     //             async fn get_redeem_request(&self, redeem_id: H256) -> Result<PolkaBtcRedeemRequest, RuntimeError>;
@@ -509,29 +476,6 @@
     //             async fn get_replace_request(&self, replace_id: H256) -> Result<PolkaBtcReplaceRequest, RuntimeError>;
     //         }
     //     }
-<<<<<<< HEAD
-    //
-    //     mockall::mock! {
-    //         Bitcoin {}
-    //
-    //         #[async_trait]
-    //         trait BitcoinCoreApi {
-    //             async fn wait_for_block(&self, height: u32, delay: Duration) -> Result<BlockHash, BitcoinError>;
-    //             fn get_block_count(&self) -> Result<u64, BitcoinError>;
-    //             fn get_block_transactions(
-    //                 &self,
-    //                 hash: &BlockHash,
-    //             ) -> Result<Vec<Option<GetRawTransactionResult>>, BitcoinError>;
-    //             fn get_raw_tx_for(&self, txid: &Txid, block_hash: &BlockHash) -> Result<Vec<u8>, BitcoinError>;
-    //             fn get_proof_for(&self, txid: Txid, block_hash: &BlockHash) -> Result<Vec<u8>, BitcoinError>;
-    //             fn get_block_hash_for(&self, height: u32) -> Result<BlockHash, BitcoinError>;
-    //             fn is_block_known(&self, block_hash: BlockHash) -> Result<bool, BitcoinError>;
-    //             fn get_new_address<A: PartialAddress + Send + 'static>(&self) -> Result<A, BitcoinError>;
-    //             fn get_best_block_hash(&self) -> Result<BlockHash, BitcoinError>;
-    //             fn get_block(&self, hash: &BlockHash) -> Result<Block, BitcoinError>;
-    //             fn get_block_info(&self, hash: &BlockHash) -> Result<GetBlockResult, BitcoinError>;
-    //             fn get_mempool_transactions<'a>(
-=======
 
     //     mockall::mock! {
     //         Bitcoin {}
@@ -549,7 +493,6 @@
     //             async fn get_block(&self, hash: &BlockHash) -> Result<Block, BitcoinError>;
     //             async fn get_block_info(&self, hash: &BlockHash) -> Result<GetBlockResult, BitcoinError>;
     //             async fn get_mempool_transactions<'a>(
->>>>>>> 4aec61ed
     //                 self: Arc<Self>,
     //             ) -> Result<Box<dyn Iterator<Item = Result<Transaction, BitcoinError>> + 'a>, BitcoinError>;
     //             async fn wait_for_transaction_metadata(
@@ -562,39 +505,19 @@
     //                 &self,
     //                 address: A,
     //                 sat: u64,
-<<<<<<< HEAD
-    //                 request_id: &[u8; 32],
-    //             ) -> Result<LockedTransaction, BitcoinError>;
-    //             fn send_transaction(&self, transaction: LockedTransaction) -> Result<Txid, BitcoinError>;
-=======
     //                 request_id: Option<H256>,
     //             ) -> Result<LockedTransaction, BitcoinError>;
     //             async fn send_transaction(&self, transaction: LockedTransaction) -> Result<Txid, BitcoinError>;
->>>>>>> 4aec61ed
     //             async fn create_and_send_transaction<A: PartialAddress + Send + 'static>(
     //                 &self,
     //                 address: A,
     //                 sat: u64,
-<<<<<<< HEAD
-    //                 request_id: &[u8; 32],
-=======
     //                 request_id: Option<H256>,
->>>>>>> 4aec61ed
     //             ) -> Result<Txid, BitcoinError>;
     //             async fn send_to_address<A: PartialAddress + Send + 'static>(
     //                 &self,
     //                 address: A,
     //                 sat: u64,
-<<<<<<< HEAD
-    //                 request_id: &[u8; 32],
-    //                 op_timeout: Duration,
-    //                 num_confirmations: u32,
-    //             ) -> Result<TransactionMetadata, BitcoinError>;
-    //             fn create_wallet(&self, wallet: &str) -> Result<(), BitcoinError>;
-    //         }
-    //     }
-    //
-=======
     //                 request_id: Option<H256>,
     //                 op_timeout: Duration,
     //                 num_confirmations: u32,
@@ -603,7 +526,6 @@
     //         }
     //     }
 
->>>>>>> 4aec61ed
     //     fn dummy_transaction_metadata() -> TransactionMetadata {
     //         TransactionMetadata {
     //             block_hash: Default::default(),
