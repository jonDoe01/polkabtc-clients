pub use module_exchange_rate_oracle::BtcTxFeesPerByte;

use async_trait::async_trait;
use core::marker::PhantomData;
use jsonrpsee::{
    common::{to_value as to_json_value, Params},
    Client as RpcClient,
};
use module_exchange_rate_oracle_rpc_runtime_api::BalanceWrapper;
use sp_arithmetic::FixedU128;
use sp_core::sr25519::Pair as KeyPair;
use sp_core::H256;
use std::collections::BTreeSet;
use std::future::Future;
use std::sync::Arc;
use std::time::Duration;
use substrate_subxt::Error as XtError;
use substrate_subxt::{
    sudo::*, system::System, Call, Client, ClientBuilder, Event, EventSubscription, EventsDecoder,
    PairSigner, Signer,
};
use tokio::sync::RwLock;
use tokio::time::delay_for;

use crate::balances_dot::*;
use crate::btc_relay::*;
use crate::exchange_rate_oracle::*;
use crate::fee::*;
use crate::frame_system::*;
use crate::issue::*;
use crate::pallets::Core;
use crate::redeem::*;
use crate::refund::*;
use crate::replace::*;
use crate::security::*;
use crate::staked_relayers::*;
use crate::timestamp::*;
use crate::vault_registry::*;
use crate::Error;
use crate::PolkaBtcRuntime;
use futures::{stream::StreamExt, SinkExt};

pub type PolkaBtcHeader = <PolkaBtcRuntime as System>::Header;

pub type AccountId = <PolkaBtcRuntime as System>::AccountId;

pub type PolkaBtcVault =
    Vault<AccountId, <PolkaBtcRuntime as System>::BlockNumber, <PolkaBtcRuntime as Core>::PolkaBTC>;

pub type PolkaBtcIssueRequest = IssueRequest<
    AccountId,
    <PolkaBtcRuntime as System>::BlockNumber,
    <PolkaBtcRuntime as Core>::PolkaBTC,
    <PolkaBtcRuntime as Core>::DOT,
>;
pub type PolkaBtcRequestIssueEvent = RequestIssueEvent<PolkaBtcRuntime>;

pub type PolkaBtcRedeemRequest = RedeemRequest<
    AccountId,
    <PolkaBtcRuntime as System>::BlockNumber,
    <PolkaBtcRuntime as Core>::PolkaBTC,
    <PolkaBtcRuntime as Core>::DOT,
>;

pub type PolkaBtcRefundRequest = RefundRequest<AccountId, <PolkaBtcRuntime as Core>::PolkaBTC>;

pub type PolkaBtcReplaceRequest = ReplaceRequest<
    AccountId,
    <PolkaBtcRuntime as System>::BlockNumber,
    <PolkaBtcRuntime as Core>::PolkaBTC,
    <PolkaBtcRuntime as Core>::DOT,
>;

pub type PolkaBtcStatusUpdate = StatusUpdate<
    AccountId,
    <PolkaBtcRuntime as System>::BlockNumber,
    <PolkaBtcRuntime as Core>::DOT,
>;

pub mod historic_event_types {
    pub type Event = btc_parachain_runtime::Event;
    pub type IssueEvent = btc_parachain_runtime::RawIssueEvent<super::AccountId, u128>;
    pub type RedeemEvent = btc_parachain_runtime::RawRedeemEvent<super::AccountId, u128>;
    pub type ReplaceEvent =
        btc_parachain_runtime::RawReplaceEvent<super::AccountId, u128, u128, u32>;
}

#[derive(Clone)]
pub struct PolkaBtcProvider {
    rpc_client: RpcClient,
    ext_client: Client<PolkaBtcRuntime>,
    signer: Arc<RwLock<PairSigner<PolkaBtcRuntime, KeyPair>>>,
    account_id: AccountId,
}

impl PolkaBtcProvider {
    pub async fn new<P: Into<jsonrpsee::Client>>(
        rpc_client: P,
        signer: PairSigner<PolkaBtcRuntime, KeyPair>,
    ) -> Result<Self, Error> {
        let account_id = signer.account_id().clone();
        let rpc_client = rpc_client.into();
        let ext_client = ClientBuilder::<PolkaBtcRuntime>::new()
            .set_client(rpc_client.clone())
            .build()
            .await?;

        // there is a race condition on signing
        // since we run the relayer in the background
        Ok(Self {
            rpc_client,
            ext_client,
            signer: Arc::new(RwLock::new(signer)),
            account_id,
        })
    }

    pub async fn from_url(
        url: String,
        signer: PairSigner<PolkaBtcRuntime, KeyPair>,
    ) -> Result<Self, Error> {
        let rpc_client = if url.starts_with("ws://") || url.starts_with("wss://") {
            jsonrpsee::ws_client(&url).await?
        } else {
            jsonrpsee::http_client(&url)
        };

        Self::new(rpc_client, signer).await
    }

    /// Fetch all active vaults.
    pub async fn get_all_vaults(&self) -> Result<Vec<PolkaBtcVault>, Error> {
        let mut vaults = Vec::new();
        let mut iter = self.ext_client.vaults_iter(None).await?;
        while let Some((_, account)) = iter.next().await? {
            vaults.push(account);
        }
        Ok(vaults)
    }

    /// Subscribe to new parachain blocks.
    pub async fn on_block<F, R>(&self, on_block: F) -> Result<(), Error>
    where
        F: Fn(PolkaBtcHeader) -> R,
        R: Future<Output = Result<(), Error>>,
    {
        let mut sub = self.ext_client.subscribe_finalized_blocks().await?;
        loop {
            on_block(sub.next().await).await?;
        }
    }

    /// Calls `callback` with each of the past events stored in the chain
    ///
    /// # Arguments
    /// * `start` - the height to start iterating at. If None, it starts from the genesis.
    /// * `end` - the height to stop iterating at. If None, it ends at the current chain height.
    /// * `callback` - the callback to be called with the event. The callback will be called with
    ///                the event and the numbering of remaining blocks to process
    pub async fn on_past_events<T>(
        &self,
        start: Option<u32>,
        end: Option<u32>,
        mut callback: T,
    ) -> Result<(), Error>
    where
        T: FnMut(
            btc_parachain_runtime::Event,
            u32,
        ) -> Result<(), Box<dyn std::error::Error + Send + Sync>>,
    {
        let start = start.unwrap_or(1);
        let end = match end {
            Some(x) => u32::min(x, self.get_current_chain_height().await?),
            None => self.get_current_chain_height().await?,
        };
        for i in start..end {
            let hash = self.ext_client.block_hash(Some(i.into())).await?;
            let events = self.ext_client.events(hash).await?;
            for event in events.into_iter() {
                if let Err(e) = callback(event.event, end - i) {
                    return Err(Error::CallbackError(e));
                }
            }
        }
        Ok(())
    }

    /// Subscription service that should listen forever, only returns if the initial subscription
    /// cannot be established. Calls `on_error` when an error event has been received, or when an
    /// event has been received that failed to be decoded into a raw event.
    ///
    /// # Arguments
    /// * `on_error` - callback for decoding errors, is not allowed to take too long
    pub async fn on_event_error<E: Fn(XtError)>(&self, on_error: E) -> Result<(), Error> {
        let sub = self.ext_client.subscribe_events().await?;
        let mut decoder = EventsDecoder::<PolkaBtcRuntime>::new(self.ext_client.metadata().clone());
        // We would need with_core to be able to decode all types, but since
        // it does not exist, instead use a random module that includes it:
        decoder.with_vault_registry();

        let mut sub = EventSubscription::<PolkaBtcRuntime>::new(sub, decoder);
        loop {
            match sub.next().await {
                Some(Err(err)) => on_error(err), // report error
                Some(Ok(_)) => {}                // do nothing
                None => break Ok(()),            // end of stream
            }
        }
    }

    /// Subscription service that should listen forever, only returns if the initial subscription
    /// cannot be established. This function uses two concurrent tasks: one for the event listener,
    /// and one that calls the given callback. This allows the callback to take a long time to
    /// complete without breaking the rpc communication, which could otherwise happen. Still, since
    /// the queue of callbacks is processed sequentially, some care should be taken that the queue
    /// does not overflow. `on_error` is called when the event has successfully been decoded into a
    /// raw_event, but failed to decode into an event of type `T`
    ///
    /// # Arguments
    /// * `on_event` - callback for events, is allowed to sometimes take a longer time
    /// * `on_error` - callback for decoding error, is not allowed to take too long
    pub async fn on_event<T, F, R, E>(&self, mut on_event: F, on_error: E) -> Result<(), Error>
    where
        T: Event<PolkaBtcRuntime>,
        F: FnMut(T) -> R,
        R: Future<Output = ()>,
        E: Fn(XtError),
    {
        let sub = self.ext_client.subscribe_events().await?;
        let mut decoder = EventsDecoder::<PolkaBtcRuntime>::new(self.ext_client.metadata().clone());
        // We would need with_core to be able to decode all types, but since
        // it does not exist, instead use a random module that includes it:
        decoder.with_vault_registry();

        let mut sub = EventSubscription::<PolkaBtcRuntime>::new(sub, decoder);
        sub.filter_event::<T>();

        let (tx, mut rx) = futures::channel::mpsc::channel::<T>(32);

        // two tasks: one for event listening and one for callback calling
        futures::future::try_join(
            async move {
                let tx = &tx;
                while let Some(result) = sub.next().await {
                    if let Ok(raw_event) = result {
                        let decoded = T::decode(&mut &raw_event.data[..]);
                        match decoded {
                            Ok(event) => {
                                // send the event to the other task
                                if tx.clone().send(event).await.is_err() {
                                    break;
                                }
                            }
                            Err(err) => {
                                on_error(err.into());
                            }
                        };
                    }
                }
                Result::<(), _>::Err(Error::ChannelClosed)
            },
            async move {
                loop {
                    // block until we receive an event from the other task
                    match rx.next().await {
                        Some(event) => {
                            on_event(event).await;
                        }
                        None => {
                            return Result::<(), _>::Err(Error::ChannelClosed);
                        }
                    }
                }
            },
        )
        .await?;

        Ok(())
    }

    async fn sudo<C: Call<PolkaBtcRuntime>>(&self, call: C) -> Result<(), Error> {
        let encoded = self.ext_client.encode(call)?;
        self.ext_client
            .sudo_and_watch(&*self.signer.write().await, &encoded)
            .await?;
        Ok(())
    }
}

#[async_trait]
pub trait UtilFuncs {
    /// Gets the current height of the parachain
    async fn get_current_chain_height(&self) -> Result<u32, Error>;

    async fn get_blockchain_height_at(&self, parachain_height: u32) -> Result<u32, Error>;

    /// Get the address of the configured signer.
    fn get_account_id(&self) -> &AccountId;
}

#[async_trait]
impl UtilFuncs for PolkaBtcProvider {
    async fn get_current_chain_height(&self) -> Result<u32, Error> {
        let query_result = self.ext_client.block(Option::<H256>::None).await?;
        match query_result {
            Some(x) => Ok(x.block.header.number),
            None => Err(Error::BlockNotFound),
        }
    }

    async fn get_blockchain_height_at(&self, parachain_height: u32) -> Result<u32, Error> {
        let hash = self
            .ext_client
            .block_hash(Some(parachain_height.into()))
            .await?;
        Ok(self.ext_client.best_block_height(hash).await?)
    }

    fn get_account_id(&self) -> &AccountId {
        &self.account_id
    }
}

#[async_trait]
pub trait DotBalancesPallet {
    async fn get_free_dot_balance(&self) -> Result<<PolkaBtcRuntime as Core>::Balance, Error>;

    async fn get_free_dot_balance_for_id(
        &self,
        id: AccountId,
    ) -> Result<<PolkaBtcRuntime as Core>::Balance, Error>;

    async fn get_reserved_dot_balance(&self) -> Result<<PolkaBtcRuntime as Core>::Balance, Error>;

    async fn transfer_to(&self, destination: AccountId, amount: u128) -> Result<(), Error>;
}

#[async_trait]
impl DotBalancesPallet for PolkaBtcProvider {
    async fn get_free_dot_balance(&self) -> Result<<PolkaBtcRuntime as Core>::Balance, Error> {
        Ok(Self::get_free_dot_balance_for_id(&self, self.account_id.clone()).await?)
    }

    async fn get_free_dot_balance_for_id(
        &self,
        id: AccountId,
    ) -> Result<<PolkaBtcRuntime as Core>::Balance, Error> {
        Ok(self.ext_client.account(id.clone(), None).await?.free)
    }

    async fn get_reserved_dot_balance(&self) -> Result<<PolkaBtcRuntime as Core>::Balance, Error> {
        Ok(self
            .ext_client
            .account(self.account_id.clone(), None)
            .await?
            .reserved)
    }

    async fn transfer_to(&self, destination: AccountId, amount: u128) -> Result<(), Error> {
        self.ext_client
            .transfer_and_watch(&*self.signer.write().await, &destination, amount)
            .await?;
        Ok(())
    }
}

#[async_trait]
pub trait ReplacePallet {
    /// Request the replacement of a new vault ownership
    ///
    /// # Arguments
    ///
    /// * `&self` - sender of the transaction
    /// * `amount` - amount of PolkaBTC
    /// * `griefing_collateral` - amount of DOT
    async fn request_replace(&self, amount: u128, griefing_collateral: u128)
        -> Result<H256, Error>;

    /// Withdraw a request of vault replacement
    ///
    /// # Arguments
    ///
    /// * `&self` - sender of the transaction: the old vault
    /// * `replace_id` - the unique identifier of the replace request
    async fn withdraw_replace(&self, replace_id: H256) -> Result<(), Error>;

    /// Accept request of vault replacement
    ///
    /// # Arguments
    ///
    /// * `&self` - the initiator of the transaction: the new vault
    /// * `replace_id` - the unique identifier for the specific request
    /// * `collateral` - the collateral for replacement
    /// * `btc_address` - the address to send funds to
    async fn accept_replace(
        &self,
        replace_id: H256,
        collateral: u128,
        btc_address: BtcAddress,
    ) -> Result<(), Error>;

    /// Auction forces vault replacement
    ///
    /// # Arguments
    ///
    /// * `&self` - sender of the transaction: the new vault
    /// * `old_vault` - the old vault of the replacement request
    /// * `btc_amount` - the btc amount to be transferred over from old to new
    /// * `collateral` - the collateral to be transferred over from old to new
    /// * `btc_address` - the address to send funds to
    async fn auction_replace(
        &self,
        old_vault: AccountId,
        btc_amount: u128,
        collateral: u128,
        btc_address: BtcAddress,
    ) -> Result<(), Error>;

    /// Execute vault replacement
    ///
    /// # Arguments
    ///
    /// * `&self` - sender of the transaction: the old vault
    /// * `replace_id` - the ID of the replacement request
    /// * `tx_id` - the backing chain transaction id
    /// * 'merkle_proof' - the merkle root of the block
    /// * `raw_tx` - the transaction id in bytes
    async fn execute_replace(
        &self,
        replace_id: H256,
        tx_id: H256Le,
        merkle_proof: Vec<u8>,
        raw_tx: Vec<u8>,
    ) -> Result<(), Error>;

    /// Cancel vault replacement
    ///
    /// # Arguments
    ///
    /// * `&self` - sender of the transaction: the new vault
    /// * `replace_id` - the ID of the replacement request
    async fn cancel_replace(&self, replace_id: H256) -> Result<(), Error>;

    /// Get all replace requests accepted by the given vault
    async fn get_new_vault_replace_requests(
        &self,
        account_id: AccountId,
    ) -> Result<Vec<(H256, PolkaBtcReplaceRequest)>, Error>;

    /// Get all replace requests made by the given vault
    async fn get_old_vault_replace_requests(
        &self,
        account_id: AccountId,
    ) -> Result<Vec<(H256, PolkaBtcReplaceRequest)>, Error>;

    /// Get the time difference in number of blocks between when a replace
    /// request is created and required completion time by a vault
    async fn get_replace_period(&self) -> Result<u32, Error>;

    /// Set the time difference in number of blocks between when a replace
    /// request is created and required completion time by a vault
    async fn set_replace_period(&self, period: u32) -> Result<(), Error>;

    /// Get a replace request from storage
    async fn get_replace_request(&self, replace_id: H256) -> Result<PolkaBtcReplaceRequest, Error>;
}

#[async_trait]
impl ReplacePallet for PolkaBtcProvider {
    async fn request_replace(
        &self,
        amount: u128,
        griefing_collateral: u128,
    ) -> Result<H256, Error> {
        let result = self
            .ext_client
            .request_replace_and_watch(&*self.signer.write().await, amount, griefing_collateral)
            .await?;

        if let Some(event) = result.request_replace()? {
            Ok(event.replace_id)
        } else {
            Err(Error::RequestReplaceIDNotFound)
        }
    }

    async fn withdraw_replace(&self, replace_id: H256) -> Result<(), Error> {
        self.ext_client
            .withdraw_replace_and_watch(&*self.signer.write().await, replace_id)
            .await?;
        Ok(())
    }

    async fn accept_replace(
        &self,
        replace_id: H256,
        collateral: u128,
        btc_address: BtcAddress,
    ) -> Result<(), Error> {
        self.ext_client
            .accept_replace_and_watch(
                &*self.signer.write().await,
                replace_id,
                collateral,
                btc_address,
            )
            .await?;
        Ok(())
    }

    async fn auction_replace(
        &self,
        old_vault: AccountId,
        btc_amount: u128,
        collateral: u128,
        btc_address: BtcAddress,
    ) -> Result<(), Error> {
        self.ext_client
            .auction_replace_and_watch(
                &*self.signer.write().await,
                old_vault,
                btc_amount,
                collateral,
                btc_address,
            )
            .await?;
        Ok(())
    }

    async fn execute_replace(
        &self,
        replace_id: H256,
        tx_id: H256Le,
        merkle_proof: Vec<u8>,
        raw_tx: Vec<u8>,
    ) -> Result<(), Error> {
        self.ext_client
            .execute_replace_and_watch(
                &*self.signer.write().await,
                replace_id,
                tx_id,
                merkle_proof,
                raw_tx,
            )
            .await?;
        Ok(())
    }

    async fn cancel_replace(&self, replace_id: H256) -> Result<(), Error> {
        self.ext_client
            .cancel_replace_and_watch(&*self.signer.write().await, replace_id)
            .await?;
        Ok(())
    }

    /// Get all replace requests accepted by the given vault
    async fn get_new_vault_replace_requests(
        &self,
        account_id: AccountId,
    ) -> Result<Vec<(H256, PolkaBtcReplaceRequest)>, Error> {
        let result: Vec<(H256, PolkaBtcReplaceRequest)> = self
            .rpc_client
            .request(
                "replace_getNewVaultReplaceRequests",
                Params::Array(vec![to_json_value(account_id)?]),
            )
            .await?;

        Ok(result)
    }

    /// Get all replace requests made by the given vault
    async fn get_old_vault_replace_requests(
        &self,
        account_id: AccountId,
    ) -> Result<Vec<(H256, PolkaBtcReplaceRequest)>, Error> {
        let result: Vec<(H256, PolkaBtcReplaceRequest)> = self
            .rpc_client
            .request(
                "replace_getOldVaultReplaceRequests",
                Params::Array(vec![to_json_value(account_id)?]),
            )
            .await?;

        Ok(result)
    }

    async fn get_replace_period(&self) -> Result<u32, Error> {
        Ok(self.ext_client.replace_period(None).await?)
    }

    async fn set_replace_period(&self, period: u32) -> Result<(), Error> {
        Ok(self
            .sudo(SetReplacePeriodCall {
                period,
                _runtime: PhantomData {},
            })
            .await?)
    }

    async fn get_replace_request(&self, replace_id: H256) -> Result<PolkaBtcReplaceRequest, Error> {
        Ok(self.ext_client.replace_requests(replace_id, None).await?)
    }
}

#[async_trait]
pub trait TimestampPallet {
    async fn get_time_now(&self) -> Result<u64, Error>;
}

#[async_trait]
impl TimestampPallet for PolkaBtcProvider {
    /// Get the current time as defined by the `timestamp` pallet.
    async fn get_time_now(&self) -> Result<u64, Error> {
        Ok(self.ext_client.now(None).await?)
    }
}

#[async_trait]
pub trait ExchangeRateOraclePallet {
    async fn get_exchange_rate_info(&self) -> Result<(FixedU128, u64, u64), Error>;

    async fn set_exchange_rate_info(&self, dot_per_btc: FixedU128) -> Result<(), Error>;

    async fn set_btc_tx_fees_per_byte(&self, fast: u32, half: u32, hour: u32) -> Result<(), Error>;

    async fn get_btc_tx_fees_per_byte(&self) -> Result<BtcTxFeesPerByte, Error>;

    async fn btc_to_dots(&self, amount: u128) -> Result<u128, Error>;

    async fn dots_to_btc(&self, amount: u128) -> Result<u128, Error>;
}

#[async_trait]
impl ExchangeRateOraclePallet for PolkaBtcProvider {
    /// Returns the last exchange rate in planck per satoshis, the time at which it was set
    /// and the configured max delay.
    async fn get_exchange_rate_info(&self) -> Result<(FixedU128, u64, u64), Error> {
        let get_rate = self.ext_client.exchange_rate(None);
        let get_time = self.ext_client.last_exchange_rate_time(None);
        let get_delay = self.ext_client.max_delay(None);

        match tokio::try_join!(get_rate, get_time, get_delay) {
            Ok((rate, time, delay)) => Ok((rate, time, delay)),
            Err(_) => Err(Error::ExchangeRateInfo),
        }
    }

    /// Sets the current exchange rate as BTC/DOT
    ///
    /// # Arguments
    /// * `dot_per_btc` - the current dot per btc exchange rate
    async fn set_exchange_rate_info(&self, dot_per_btc: FixedU128) -> Result<(), Error> {
        self.ext_client
            .set_exchange_rate_and_watch(&*self.signer.write().await, dot_per_btc)
            .await?;
        Ok(())
    }

    /// Sets the estimated Satoshis per bytes required to get a Bitcoin transaction included in
    /// in the next x blocks
    ///
    /// # Arguments
    /// * `fast` - The estimated Satoshis per bytes to get included in the next block (~10 min)
    /// * `half` - The estimated Satoshis per bytes to get included in the next 3 blocks (~half hour)
    /// * `hour` - The estimated Satoshis per bytes to get included in the next 6 blocks (~hour)
    async fn set_btc_tx_fees_per_byte(&self, fast: u32, half: u32, hour: u32) -> Result<(), Error> {
        self.ext_client
            .set_btc_tx_fees_per_byte_and_watch(&*self.signer.write().await, fast, half, hour)
            .await?;
        Ok(())
    }

    /// Gets the estimated Satoshis per bytes required to get a Bitcoin transaction included in
    /// in the next x blocks
    async fn get_btc_tx_fees_per_byte(&self) -> Result<BtcTxFeesPerByte, Error> {
        Ok(self.ext_client.satoshi_per_bytes(None).await?)
    }

    /// Converts the amount in btc to dot, based on the current set exchange rate.
    async fn btc_to_dots(&self, amount_btc: u128) -> Result<u128, Error> {
        let result: BalanceWrapper<_> = self
            .rpc_client
            .request(
                "exchangeRateOracle_btcToDots",
                Params::Array(vec![to_json_value(BalanceWrapper { amount: amount_btc })?]),
            )
            .await?;

        Ok(result.amount)
    }

    /// Converts the amount in dot to btc, based on the current set exchange rate.
    async fn dots_to_btc(&self, amount_dot: u128) -> Result<u128, Error> {
        let result: BalanceWrapper<_> = self
            .rpc_client
            .request(
                "exchangeRateOracle_dotsToBtc",
                Params::Array(vec![to_json_value(BalanceWrapper { amount: amount_dot })?]),
            )
            .await?;

        Ok(result.amount)
    }
}

#[async_trait]
pub trait StakedRelayerPallet {
    async fn get_stake(&self) -> Result<u64, Error>;

    async fn register_staked_relayer(&self, stake: u128) -> Result<(), Error>;

    async fn deregister_staked_relayer(&self) -> Result<(), Error>;

    async fn suggest_status_update(
        &self,
        deposit: u128,
        status_code: StatusCode,
        add_error: Option<ErrorCode>,
        remove_error: Option<ErrorCode>,
        block_hash: Option<H256Le>,
        message: String,
    ) -> Result<(), Error>;

    async fn vote_on_status_update(
        &self,
        status_update_id: u64,
        approve: bool,
    ) -> Result<(), Error>;

    async fn get_status_update(&self, id: u64) -> Result<PolkaBtcStatusUpdate, Error>;

    async fn report_oracle_offline(&self) -> Result<(), Error>;

    async fn report_vault_theft(
        &self,
        vault_id: AccountId,
        tx_id: H256Le,
        merkle_proof: Vec<u8>,
        raw_tx: Vec<u8>,
    ) -> Result<(), Error>;

    async fn is_transaction_invalid(
        &self,
        vault_id: AccountId,
        raw_tx: Vec<u8>,
    ) -> Result<bool, Error>;

    async fn set_maturity_period(&self, period: u32) -> Result<(), Error>;
}

#[async_trait]
impl StakedRelayerPallet for PolkaBtcProvider {
    /// Get the stake registered for this staked relayer.
    async fn get_stake(&self) -> Result<u64, Error> {
        Ok(self
            .ext_client
            .active_staked_relayers(self.signer.read().await.account_id(), None)
            .await?)
    }

    /// Submit extrinsic to register the staked relayer.
    ///
    /// # Arguments
    /// * `stake` - deposit
    async fn register_staked_relayer(&self, stake: u128) -> Result<(), Error> {
        self.ext_client
            .register_staked_relayer_and_watch(&*self.signer.write().await, stake)
            .await?;
        Ok(())
    }

    /// Submit extrinsic to deregister the staked relayer.
    async fn deregister_staked_relayer(&self) -> Result<(), Error> {
        self.ext_client
            .deregister_staked_relayer_and_watch(&*self.signer.write().await)
            .await?;
        Ok(())
    }

    /// Submit extrinsic to suggest a new status update. There are
    /// four possible error codes as defined in the specification:
    ///
    /// * `NoDataBTCRelay` - missing transactional data for a block header
    /// * `InvalidBTCRelay` - invalid transaction was detected in a block header
    /// * `OracleOffline` - oracle liveness failure
    /// * `Liquidation` - at least one vault is being liquidated
    ///
    /// Currently only `NoDataBTCRelay` can be voted upon.
    ///
    /// # Arguments
    /// * `deposit` - collateral held while ballot underway
    /// * `status_code` - one of `Running`, `Error`, `Shutdown`
    /// * `add_error` - error to add to `BTreeSet<ErrorCode>`
    /// * `remove_error` - error to remove from `BTreeSet<ErrorCode>`
    /// * `block_hash` - optional block hash for btc-relay reports
    async fn suggest_status_update(
        &self,
        deposit: u128,
        status_code: StatusCode,
        add_error: Option<ErrorCode>,
        remove_error: Option<ErrorCode>,
        block_hash: Option<H256Le>,
        message: String,
    ) -> Result<(), Error> {
        self.ext_client
            .suggest_status_update_and_watch(
                &*self.signer.write().await,
                deposit,
                status_code,
                add_error,
                remove_error,
                block_hash,
                message.into_bytes(),
            )
            .await?;
        Ok(())
    }

    /// Vote on an ongoing proposal by ID.
    ///
    /// # Arguments
    /// * `status_update_id` - ID of the status update
    /// * `approve` - whether to approve or reject the proposal
    async fn vote_on_status_update(
        &self,
        status_update_id: u64,
        approve: bool,
    ) -> Result<(), Error> {
        self.ext_client
            .vote_on_status_update_and_watch(&*self.signer.write().await, status_update_id, approve)
            .await?;
        Ok(())
    }

    /// Fetch an ongoing proposal by ID.
    ///
    /// # Arguments
    /// * `status_update_id` - ID of the status update
    async fn get_status_update(
        &self,
        status_update_id: u64,
    ) -> Result<PolkaBtcStatusUpdate, Error> {
        Ok(self
            .ext_client
            .active_status_updates(status_update_id, None)
            .await?)
    }

    /// Submit extrinsic to report that the oracle is offline.
    async fn report_oracle_offline(&self) -> Result<(), Error> {
        self.ext_client
            .report_oracle_offline_and_watch(&*self.signer.write().await)
            .await?;
        Ok(())
    }

    /// Submit extrinsic to report vault theft, consumer should
    /// first check `is_transaction_invalid` to ensure this call
    /// succeeds.
    ///
    /// # Arguments
    /// * `vault_id` - account id for the malicious vault
    /// * `tx_id` - transaction id
    /// * `tx_block_height` - block height to check inclusion
    /// * `merkle_proof` - merkle proof to verify inclusion
    /// * `raw_tx` - raw transaction
    async fn report_vault_theft(
        &self,
        vault_id: AccountId,
        tx_id: H256Le,
        merkle_proof: Vec<u8>,
        raw_tx: Vec<u8>,
    ) -> Result<(), Error> {
        self.ext_client
            .report_vault_theft_and_watch(
                &*self.signer.write().await,
                vault_id,
                tx_id,
                merkle_proof,
                raw_tx,
            )
            .await?;
        Ok(())
    }

    /// Custom RPC that tests whether a Bitcoin transaction is invalid
    /// according to the following conditions:
    ///
    /// - The specified vault is a signer
    /// - The transaction is an invalid format
    /// - The transaction is not part of any ongoing request
    ///
    /// # Arguments
    /// * `vault_id` - vault account which features in vin
    /// * `raw_tx` - raw Bitcoin transaction
    async fn is_transaction_invalid(
        &self,
        vault_id: AccountId,
        raw_tx: Vec<u8>,
    ) -> Result<bool, Error> {
        Ok(
            match self
                .rpc_client
                .request(
                    "stakedRelayers_isTransactionInvalid",
                    Params::Array(vec![to_json_value(vault_id)?, to_json_value(raw_tx)?]),
                )
                .await
            {
                Ok(()) => true,
                _ => false,
            },
        )
    }

    /// Sets the maturity period.
    ///
    /// # Arguments
    ///
    /// * `period` - the number of blocks to wait before a relayer is considered active.
    async fn set_maturity_period(&self, period: u32) -> Result<(), Error> {
        Ok(self.sudo(SetMaturityPeriodCall { period }).await?)
    }
}

#[async_trait]
pub trait SecurityPallet {
    async fn get_parachain_status(&self) -> Result<StatusCode, Error>;

    async fn get_error_codes(&self) -> Result<BTreeSet<ErrorCode>, Error>;
}

#[async_trait]
impl SecurityPallet for PolkaBtcProvider {
    /// Get the current security status of the parachain.
    /// Should be one of; `Running`, `Error` or `Shutdown`.
    async fn get_parachain_status(&self) -> Result<StatusCode, Error> {
        Ok(self.ext_client.parachain_status(None).await?)
    }
    /// Return any `ErrorCode`s set in the security module.
    async fn get_error_codes(&self) -> Result<BTreeSet<ErrorCode>, Error> {
        Ok(self.ext_client.errors(None).await?)
    }
}

#[async_trait]
pub trait IssuePallet {
    /// Request a new issue
    async fn request_issue(
        &self,
        amount: u128,
        vault_id: AccountId,
        griefing_collateral: u128,
    ) -> Result<PolkaBtcRequestIssueEvent, Error>;

    /// Execute a issue request by providing a Bitcoin transaction inclusion proof
    async fn execute_issue(
        &self,
        issue_id: H256,
        tx_id: H256Le,
        merkle_proof: Vec<u8>,
        raw_tx: Vec<u8>,
    ) -> Result<(), Error>;

    /// Cancel an ongoing issue request
    async fn cancel_issue(&self, issue_id: H256) -> Result<(), Error>;

    async fn get_issue_request(&self, issue_id: H256) -> Result<PolkaBtcIssueRequest, Error>;

    async fn get_vault_issue_requests(
        &self,
        account_id: AccountId,
    ) -> Result<Vec<(H256, PolkaBtcIssueRequest)>, Error>;

    async fn get_issue_period(&self) -> Result<u32, Error>;

    async fn set_issue_period(&self, period: u32) -> Result<(), Error>;
}

#[async_trait]
impl IssuePallet for PolkaBtcProvider {
    async fn request_issue(
        &self,
        amount: u128,
        vault_id: AccountId,
        griefing_collateral: u128,
    ) -> Result<PolkaBtcRequestIssueEvent, Error> {
        let result = self
            .ext_client
            .request_issue_and_watch(
                &*self.signer.write().await,
                amount,
                vault_id,
                griefing_collateral,
            )
            .await?;

        result.request_issue()?.ok_or(Error::RequestIssueIDNotFound)
    }

    async fn execute_issue(
        &self,
        issue_id: H256,
        tx_id: H256Le,
        merkle_proof: Vec<u8>,
        raw_tx: Vec<u8>,
    ) -> Result<(), Error> {
        self.ext_client
            .execute_issue_and_watch(
                &*self.signer.write().await,
                issue_id,
                tx_id,
                merkle_proof,
                raw_tx,
            )
            .await?;
        Ok(())
    }

    async fn cancel_issue(&self, issue_id: H256) -> Result<(), Error> {
        self.ext_client
            .cancel_issue_and_watch(&*self.signer.write().await, issue_id)
            .await?;
        Ok(())
    }

    async fn get_issue_request(&self, issue_id: H256) -> Result<PolkaBtcIssueRequest, Error> {
        Ok(self.ext_client.issue_requests(issue_id, None).await?)
    }

    async fn get_vault_issue_requests(
        &self,
        account_id: AccountId,
    ) -> Result<Vec<(H256, PolkaBtcIssueRequest)>, Error> {
        let result: Vec<(H256, PolkaBtcIssueRequest)> = self
            .rpc_client
            .request(
                "issue_getVaultIssueRequests",
                Params::Array(vec![to_json_value(account_id)?]),
            )
            .await?;

        Ok(result)
    }

    async fn get_issue_period(&self) -> Result<u32, Error> {
        Ok(self.ext_client.issue_period(None).await?)
    }

    async fn set_issue_period(&self, period: u32) -> Result<(), Error> {
        Ok(self
            .sudo(SetIssuePeriodCall {
                period,
                _runtime: PhantomData {},
            })
            .await?)
    }
}

#[async_trait]
pub trait RedeemPallet {
    /// Request a new redeem
    async fn request_redeem(
        &self,
        amount_polka_btc: u128,
        btc_address: BtcAddress,
        vault_id: AccountId,
    ) -> Result<H256, Error>;

    /// Execute a redeem request by providing a Bitcoin transaction inclusion proof
    async fn execute_redeem(
        &self,
        redeem_id: H256,
        tx_id: H256Le,
        merkle_proof: Vec<u8>,
        raw_tx: Vec<u8>,
    ) -> Result<(), Error>;

    /// Cancel an ongoing redeem request
    async fn cancel_redeem(&self, redeem_id: H256, reimburse: bool) -> Result<(), Error>;

    async fn get_redeem_request(&self, redeem_id: H256) -> Result<PolkaBtcRedeemRequest, Error>;

    /// Get all open redeem requests requested of the given vault
    async fn get_vault_redeem_requests(
        &self,
        account_id: AccountId,
    ) -> Result<Vec<(H256, PolkaBtcRedeemRequest)>, Error>;

    async fn set_redeem_period(&self, period: u32) -> Result<(), Error>;
}

#[async_trait]
impl RedeemPallet for PolkaBtcProvider {
    async fn request_redeem(
        &self,
        amount_polka_btc: u128,
        btc_address: BtcAddress,
        vault_id: AccountId,
    ) -> Result<H256, Error> {
        let result = self
            .ext_client
            .request_redeem_and_watch(
                &*self.signer.write().await,
                amount_polka_btc,
                btc_address,
                vault_id,
            )
            .await?;

        if let Some(event) = result.request_redeem()? {
            Ok(event.redeem_id)
        } else {
            Err(Error::RequestRedeemIDNotFound)
        }
    }

    async fn execute_redeem(
        &self,
        redeem_id: H256,
        tx_id: H256Le,
        merkle_proof: Vec<u8>,
        raw_tx: Vec<u8>,
    ) -> Result<(), Error> {
        self.ext_client
            .execute_redeem_and_watch(
                &*self.signer.write().await,
                redeem_id,
                tx_id,
                merkle_proof,
                raw_tx,
            )
            .await?;
        Ok(())
    }

    async fn cancel_redeem(&self, redeem_id: H256, reimburse: bool) -> Result<(), Error> {
        self.ext_client
            .cancel_redeem_and_watch(&*self.signer.write().await, redeem_id, reimburse)
            .await?;
        Ok(())
    }

    async fn get_redeem_request(&self, redeem_id: H256) -> Result<PolkaBtcRedeemRequest, Error> {
        Ok(self.ext_client.redeem_requests(redeem_id, None).await?)
    }

    async fn get_vault_redeem_requests(
        &self,
        account_id: AccountId,
    ) -> Result<Vec<(H256, PolkaBtcRedeemRequest)>, Error> {
        let result: Vec<(H256, PolkaBtcRedeemRequest)> = self
            .rpc_client
            .request(
                "redeem_getVaultRedeemRequests",
                Params::Array(vec![to_json_value(account_id)?]),
            )
            .await?;

        Ok(result)
    }

    async fn set_redeem_period(&self, period: u32) -> Result<(), Error> {
        Ok(self
            .sudo(SetRedeemPeriodCall {
                period,
                _runtime: PhantomData {},
            })
            .await?)
    }
}

#[async_trait]
pub trait RefundPallet {
    /// Execute a refund request by providing a Bitcoin transaction inclusion proof
    async fn execute_refund(
        &self,
        refund_id: H256,
        tx_id: H256Le,
        merkle_proof: Vec<u8>,
        raw_tx: Vec<u8>,
    ) -> Result<(), Error>;

    /// Get all open refund requests requested of the given vault
    async fn get_vault_refund_requests(
        &self,
        account_id: AccountId,
    ) -> Result<Vec<(H256, PolkaBtcRefundRequest)>, Error>;
}

#[async_trait]
impl RefundPallet for PolkaBtcProvider {
    async fn execute_refund(
        &self,
        refund_id: H256,
        tx_id: H256Le,
        merkle_proof: Vec<u8>,
        raw_tx: Vec<u8>,
    ) -> Result<(), Error> {
        self.ext_client
            .execute_refund_and_watch(
                &*self.signer.write().await,
                refund_id,
                tx_id,
                merkle_proof,
                raw_tx,
            )
            .await?;
        Ok(())
    }

    async fn get_vault_refund_requests(
        &self,
        account_id: AccountId,
    ) -> Result<Vec<(H256, PolkaBtcRefundRequest)>, Error> {
        let result: Vec<(H256, PolkaBtcRefundRequest)> = self
            .rpc_client
            .request(
                "refund_getVaultRefundRequests",
                Params::Array(vec![to_json_value(account_id)?]),
            )
            .await?;

        Ok(result)
    }
}

const BLOCK_WAIT_TIMEOUT: u64 = 6;

#[async_trait]
pub trait BtcRelayPallet {
    async fn get_best_block(&self) -> Result<H256Le, Error>;

    async fn get_best_block_height(&self) -> Result<u32, Error>;

    async fn get_block_hash(&self, height: u32) -> Result<H256Le, Error>;

    async fn get_block_header(&self, hash: H256Le) -> Result<RichBlockHeader, Error>;

    async fn initialize_btc_relay(
        &self,
        header: RawBlockHeader,
        height: BitcoinBlockHeight,
    ) -> Result<(), Error>;

    async fn store_block_header(&self, header: RawBlockHeader) -> Result<(), Error>;

    async fn store_block_headers(&self, headers: Vec<RawBlockHeader>) -> Result<(), Error>;

    async fn get_bitcoin_confirmations(&self) -> Result<u32, Error>;

    async fn wait_for_block_in_relay(
        &self,
        block_hash: H256Le,
        num_confirmations: u32,
    ) -> Result<(), Error>;
}

#[async_trait]
impl BtcRelayPallet for PolkaBtcProvider {
    /// Get the hash of the current best tip.
    async fn get_best_block(&self) -> Result<H256Le, Error> {
        Ok(self.ext_client.best_block(None).await?)
    }

    /// Get the current best known height.
    async fn get_best_block_height(&self) -> Result<u32, Error> {
        Ok(self.ext_client.best_block_height(None).await?)
    }

    /// Get the block hash for the main chain at the specified height.
    ///
    /// # Arguments
    /// * `height` - chain height
    async fn get_block_hash(&self, height: u32) -> Result<H256Le, Error> {
        Ok(self.ext_client.chains_hashes(0, height, None).await?)
    }

    /// Get the corresponding block header for the given hash.
    ///
    /// # Arguments
    /// * `hash` - little endian block hash
    async fn get_block_header(&self, hash: H256Le) -> Result<RichBlockHeader, Error> {
        Ok(self.ext_client.block_headers(hash, None).await?)
    }

    /// Initializes the relay with the provided block header and height,
    /// should be called automatically by `relayer_core` subject to the
    /// result of `is_initialized`.
    ///
    /// # Arguments
    /// * `header` - raw block header
    /// * `height` - starting height
    async fn initialize_btc_relay(
        &self,
        header: RawBlockHeader,
        height: BitcoinBlockHeight,
    ) -> Result<(), Error> {
        // TODO: can we initialize the relay through the chain-spec?
        // we would also need to consider re-initialization per governance
        self.ext_client
            .initialize_and_watch(&*self.signer.write().await, header, height)
            .await?;
        Ok(())
    }

    /// Stores a block header in the BTC-Relay.
    ///
    /// # Arguments
    /// * `header` - raw block header
    async fn store_block_header(&self, header: RawBlockHeader) -> Result<(), Error> {
        self.ext_client
            .store_block_header_and_watch(&*self.signer.write().await, header)
            .await?;
        Ok(())
    }

    /// Stores multiple block headers in the BTC-Relay.
    ///
    /// # Arguments
    /// * `headers` - raw block headers
    async fn store_block_headers(&self, headers: Vec<RawBlockHeader>) -> Result<(), Error> {
        self.ext_client
            .store_block_headers_and_watch(&*self.signer.write().await, headers)
            .await?;
        Ok(())
    }

    /// Get the global security parameter k for stable Bitcoin transactions
    async fn get_bitcoin_confirmations(&self) -> Result<u32, Error> {
        Ok(self.ext_client.stable_bitcoin_confirmations(None).await?)
    }

    /// Wait until Bitcoin block is submitted to the relay
    async fn wait_for_block_in_relay(
        &self,
        block_hash: H256Le,
        num_confirmations: u32,
    ) -> Result<(), Error> {
        loop {
            let rich_block_header = match self.get_block_header(block_hash).await {
                // rpc returns zero-initialized storage items if not set, therefore
                // a block header only exists if the height is non-zero
                Ok(block_header) if block_header.block_height > 0 => block_header,
                _ => {
                    delay_for(Duration::from_secs(BLOCK_WAIT_TIMEOUT)).await;
                    continue;
                }
            };

            if rich_block_header.block_height + num_confirmations
                <= self.get_best_block_height().await?
            {
                return Ok(());
            }
        }
    }
}

#[async_trait]
pub trait VaultRegistryPallet {
    async fn get_vault(&self, vault_id: AccountId) -> Result<PolkaBtcVault, Error>;

    async fn get_all_vaults(&self) -> Result<Vec<PolkaBtcVault>, Error>;

    async fn register_vault(&self, collateral: u128, public_key: BtcPublicKey)
        -> Result<(), Error>;

    async fn lock_additional_collateral(&self, amount: u128) -> Result<(), Error>;

    async fn withdraw_collateral(&self, amount: u128) -> Result<(), Error>;

    async fn update_public_key(&self, public_key: BtcPublicKey) -> Result<(), Error>;

    async fn register_address(&self, btc_address: BtcAddress) -> Result<(), Error>;

    async fn get_required_collateral_for_polkabtc(&self, amount_btc: u128) -> Result<u128, Error>;

    async fn get_required_collateral_for_vault(&self, vault_id: AccountId) -> Result<u128, Error>;

    async fn is_vault_below_auction_threshold(&self, vault_id: AccountId) -> Result<bool, Error>;
}

#[async_trait]
impl VaultRegistryPallet for PolkaBtcProvider {
    /// Fetch a specific vault by ID.
    ///
    /// # Arguments
    /// * `vault_id` - account ID of the vault
    ///
    /// # Errors
    /// * `VaultNotFound` - if the rpc returned a default value rather than the vault we want
    async fn get_vault(&self, vault_id: AccountId) -> Result<PolkaBtcVault, Error> {
        let vault: PolkaBtcVault = self.ext_client.vaults(vault_id.clone(), None).await?;
        if vault.id == vault_id {
            Ok(vault)
        } else {
            Err(Error::VaultNotFound)
        }
    }

    /// Fetch all active vaults.
    async fn get_all_vaults(&self) -> Result<Vec<PolkaBtcVault>, Error> {
        let mut vaults = Vec::new();
        let mut iter = self.ext_client.vaults_iter(None).await?;
        while let Some((_, account)) = iter.next().await? {
            vaults.push(account);
        }
        Ok(vaults)
    }

    /// Submit extrinsic to register a vault.
    ///
    /// # Arguments
    /// * `collateral` - deposit
    /// * `public_key` - Bitcoin public key
    async fn register_vault(
        &self,
        collateral: u128,
        public_key: BtcPublicKey,
    ) -> Result<(), Error> {
        self.ext_client
            .register_vault_and_watch(&*self.signer.write().await, collateral, public_key)
            .await?;
        Ok(())
    }

    /// Locks additional collateral as a security against stealing the
    /// Bitcoin locked with it.
    ///
    /// # Arguments
    /// * `amount` - the amount of extra collateral to lock
    async fn lock_additional_collateral(&self, amount: u128) -> Result<(), Error> {
        self.ext_client
            .lock_additional_collateral_and_watch(&*self.signer.write().await, amount)
            .await?;
        Ok(())
    }

    /// Withdraws `amount` of the collateral from the amount locked by
    /// the vault corresponding to the origin account
    /// The collateral left after withdrawal must be more
    /// (free or used in backing issued PolkaBTC) than MinimumCollateralVault
    /// and above the SecureCollateralThreshold. Collateral that is currently
    /// being used to back issued PolkaBTC remains locked until the Vault
    /// is used for a redeem request (full release can take multiple redeem requests).
    ///
    /// # Arguments
    /// * `amount` - the amount of collateral to withdraw
    async fn withdraw_collateral(&self, amount: u128) -> Result<(), Error> {
        self.ext_client
            .withdraw_collateral_and_watch(&*self.signer.write().await, amount)
            .await?;
        Ok(())
    }

    /// Update the default BTC public key for the vault corresponding to the signer.
    ///
    /// # Arguments
    /// * `public_key` - the new public key of the vault
    async fn update_public_key(&self, public_key: BtcPublicKey) -> Result<(), Error> {
        self.ext_client
            .update_public_key_and_watch(&*self.signer.write().await, public_key)
            .await?;
        Ok(())
    }

    /// Register a new BTC address, useful for change addresses.
    ///
    /// # Arguments
    /// * `btc_address` - the new btc address of the vault
    async fn register_address(&self, btc_address: BtcAddress) -> Result<(), Error> {
        self.ext_client
            .register_address_and_watch(&*self.signer.write().await, btc_address)
            .await?;
        Ok(())
    }

    /// Custom RPC that calculates the exact collateral required to cover the BTC amount.
    ///
    /// # Arguments
    /// * `amount_btc` - amount of btc to cover
    async fn get_required_collateral_for_polkabtc(&self, amount_btc: u128) -> Result<u128, Error> {
        let result: BalanceWrapper<_> = self
            .rpc_client
            .request(
                "vaultRegistry_getRequiredCollateralForPolkabtc",
                Params::Array(vec![to_json_value(BalanceWrapper { amount: amount_btc })?]),
            )
            .await?;

        Ok(result.amount)
    }

    /// Get the amount of collateral required for the given vault to be at the
    /// current SecureCollateralThreshold with the current exchange rate
    async fn get_required_collateral_for_vault(&self, vault_id: AccountId) -> Result<u128, Error> {
        let result: BalanceWrapper<_> = self
            .rpc_client
            .request(
                "vaultRegistry_getRequiredCollateralForVault",
                Params::Array(vec![to_json_value(vault_id)?]),
            )
            .await?;

        Ok(result.amount)
    }

    /// Custom RPC that tests whether a vault is below the auction threshold.
    ///
    /// # Arguments
    /// * `vault_id` - vault account to check
    async fn is_vault_below_auction_threshold(&self, vault_id: AccountId) -> Result<bool, Error> {
        Ok(self
            .rpc_client
            .request(
                "vaultRegistry_isVaultBelowAuctionThreshold",
                Params::Array(vec![to_json_value(vault_id)?]),
            )
            .await?)
    }
}

#[async_trait]
pub trait FeePallet {
    async fn get_issue_griefing_collateral(&self) -> Result<FixedU128, Error>;
<<<<<<< HEAD

=======
    async fn get_issue_fee(&self) -> Result<FixedU128, Error>;
>>>>>>> 4aec61ed
    async fn get_replace_griefing_collateral(&self) -> Result<FixedU128, Error>;
}

#[async_trait]
impl FeePallet for PolkaBtcProvider {
    async fn get_issue_griefing_collateral(&self) -> Result<FixedU128, Error> {
        Ok(self.ext_client.issue_griefing_collateral(None).await?)
    }

<<<<<<< HEAD
=======
    async fn get_issue_fee(&self) -> Result<FixedU128, Error> {
        Ok(self.ext_client.issue_fee(None).await?)
    }
    
>>>>>>> 4aec61ed
    async fn get_replace_griefing_collateral(&self) -> Result<FixedU128, Error> {
        Ok(self.ext_client.replace_griefing_collateral(None).await?)
    }
}<|MERGE_RESOLUTION|>--- conflicted
+++ resolved
@@ -1526,11 +1526,7 @@
 #[async_trait]
 pub trait FeePallet {
     async fn get_issue_griefing_collateral(&self) -> Result<FixedU128, Error>;
-<<<<<<< HEAD
-
-=======
     async fn get_issue_fee(&self) -> Result<FixedU128, Error>;
->>>>>>> 4aec61ed
     async fn get_replace_griefing_collateral(&self) -> Result<FixedU128, Error>;
 }
 
@@ -1540,13 +1536,10 @@
         Ok(self.ext_client.issue_griefing_collateral(None).await?)
     }
 
-<<<<<<< HEAD
-=======
     async fn get_issue_fee(&self) -> Result<FixedU128, Error> {
         Ok(self.ext_client.issue_fee(None).await?)
     }
-    
->>>>>>> 4aec61ed
+
     async fn get_replace_griefing_collateral(&self) -> Result<FixedU128, Error> {
         Ok(self.ext_client.replace_griefing_collateral(None).await?)
     }
