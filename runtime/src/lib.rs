pub mod cli;
mod error;
pub mod pallets;
mod rpc;

#[cfg(test)]
mod tests;

pub use btc_relay::{
    BitcoinBlockHeight, BlockBuilder, BtcAddress, BtcPublicKey, Formattable, H256Le,
    RawBlockHeader, RichBlockHeader,
};
pub use error::{Error, XtError};
use pallets::*;
pub use rpc::{
    historic_event_types, AccountId, BtcRelayPallet, BtcTxFeesPerByte, DotBalancesPallet,
    ExchangeRateOraclePallet, FeePallet, IssuePallet, PolkaBtcHeader, PolkaBtcIssueRequest,
<<<<<<< HEAD
    PolkaBtcProvider, PolkaBtcRedeemRequest, PolkaBtcReplaceRequest,
    PolkaBtcRequestIssueEvent, PolkaBtcStatusUpdate, PolkaBtcVault, RedeemPallet,
=======
    PolkaBtcProvider, PolkaBtcRedeemRequest, PolkaBtcRefundRequest, PolkaBtcReplaceRequest,
    PolkaBtcRequestIssueEvent, PolkaBtcStatusUpdate, PolkaBtcVault, RedeemPallet, RefundPallet,
>>>>>>> 4aec61ed
    ReplacePallet, SecurityPallet, StakedRelayerPallet, TimestampPallet, UtilFuncs,
    VaultRegistryPallet,
};
pub use security::{ErrorCode, StatusCode};
pub use sp_arithmetic::{traits as FixedPointTraits, FixedI128, FixedPointNumber, FixedU128};
use sp_core::{H160, H256};
pub use sp_runtime;
use sp_runtime::{
    generic::Header,
    traits::{BlakeTwo256, IdentifyAccount, Verify},
    MultiSignature, OpaqueExtrinsic,
};
use std::collections::BTreeSet;
pub use substrate_subxt;
use substrate_subxt::{balances, extrinsic::DefaultExtra, sudo, system, Runtime};

pub const MINIMUM_STAKE: u64 = 100;

pub type Balance = u128;

#[derive(Debug, Clone, Eq, PartialEq)]
pub struct PolkaBtcRuntime;

impl Runtime for PolkaBtcRuntime {
    type Signature = MultiSignature;
    type Extra = DefaultExtra<Self>;
}

// TODO: use types from actual runtime
impl system::System for PolkaBtcRuntime {
    type Index = u32;
    type BlockNumber = u32;
    type Hash = sp_core::H256;
    type Hashing = BlakeTwo256;
    type AccountId = <<MultiSignature as Verify>::Signer as IdentifyAccount>::AccountId;
    type Address = Self::AccountId;
    type Header = Header<Self::BlockNumber, BlakeTwo256>;
    type Extrinsic = OpaqueExtrinsic;
    type AccountData = balances::AccountData<Balance>;
}

impl pallets::Core for PolkaBtcRuntime {
    type u64 = u64;
    type u128 = u128;
    type Balance = Balance;
    type DOT = Balance;
    type PolkaBTC = Balance;
    type BTCBalance = Balance;
    type RichBlockHeader = RichBlockHeader;
    type H256Le = H256Le;
    type H160 = H160;
    type H256 = H256;
    type BtcAddress = BtcAddress;
    type BtcPublicKey = BtcPublicKey;
    type ErrorCode = ErrorCode;
    type ErrorCodes = BTreeSet<ErrorCode>;
    type StatusCode = StatusCode;
    type SignedFixedPoint = FixedI128;
    type UnsignedFixedPoint = FixedU128;
}

impl balances::Balances for PolkaBtcRuntime {
    type Balance = Balance;
}

impl btc_relay::BTCRelay for PolkaBtcRuntime {}

impl security::Security for PolkaBtcRuntime {}

impl staked_relayers::StakedRelayers for PolkaBtcRuntime {}

impl collateral::Collateral for PolkaBtcRuntime {}

impl vault_registry::VaultRegistry for PolkaBtcRuntime {}

impl timestamp::Timestamp for PolkaBtcRuntime {
    type Moment = u64;
}

impl exchange_rate_oracle::ExchangeRateOracle for PolkaBtcRuntime {}

impl balances_dot::DOT for PolkaBtcRuntime {
    type Balance = Balance;
}

impl issue::Issue for PolkaBtcRuntime {}

impl frame_system::System for PolkaBtcRuntime {}

impl redeem::Redeem for PolkaBtcRuntime {}

impl replace::Replace for PolkaBtcRuntime {}

impl refund::Refund for PolkaBtcRuntime {}

impl sudo::Sudo for PolkaBtcRuntime {}

impl fee::Fee for PolkaBtcRuntime {}

impl treasury::Treasury for PolkaBtcRuntime {}<|MERGE_RESOLUTION|>--- conflicted
+++ resolved
@@ -15,13 +15,8 @@
 pub use rpc::{
     historic_event_types, AccountId, BtcRelayPallet, BtcTxFeesPerByte, DotBalancesPallet,
     ExchangeRateOraclePallet, FeePallet, IssuePallet, PolkaBtcHeader, PolkaBtcIssueRequest,
-<<<<<<< HEAD
-    PolkaBtcProvider, PolkaBtcRedeemRequest, PolkaBtcReplaceRequest,
-    PolkaBtcRequestIssueEvent, PolkaBtcStatusUpdate, PolkaBtcVault, RedeemPallet,
-=======
     PolkaBtcProvider, PolkaBtcRedeemRequest, PolkaBtcRefundRequest, PolkaBtcReplaceRequest,
     PolkaBtcRequestIssueEvent, PolkaBtcStatusUpdate, PolkaBtcVault, RedeemPallet, RefundPallet,
->>>>>>> 4aec61ed
     ReplacePallet, SecurityPallet, StakedRelayerPallet, TimestampPallet, UtilFuncs,
     VaultRegistryPallet,
 };
