--- conflicted
+++ resolved
@@ -14,15 +14,12 @@
 }
 
 #[derive(Clone, Debug, Eq, PartialEq, Store, Encode)]
-<<<<<<< HEAD
-=======
 pub struct IssueFeeStore<T: Fee> {
     #[store(returns = T::UnsignedFixedPoint)]
     pub _runtime: PhantomData<T>,
 }
 
 #[derive(Clone, Debug, Eq, PartialEq, Store, Encode)]
->>>>>>> 4aec61ed
 pub struct ReplaceGriefingCollateralStore<T: Fee> {
     #[store(returns = T::UnsignedFixedPoint)]
     pub _runtime: PhantomData<T>,
